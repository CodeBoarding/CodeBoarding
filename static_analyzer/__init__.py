import logging
from pathlib import Path
from typing import List

from static_analyzer.analysis_result import StaticAnalysisResults
from static_analyzer.lsp_client.client import LSPClient
from static_analyzer.lsp_client.typescript_client import TypeScriptClient
from static_analyzer.programming_language import ProgrammingLanguage
<<<<<<< HEAD
from static_analyzer.scanner import ProjectScanner
=======
from static_analyzer.typescript_config_scanner import TypeScriptConfigScanner
>>>>>>> c157bba8

logger = logging.getLogger(__name__)


def create_clients(programming_languages: List[ProgrammingLanguage], repository_path: Path) -> list:
    clients = []
    for pl in programming_languages:
        if not pl.is_supported_lang():
            logger.warning(f"Unsupported programming language: {pl.language}. Skipping.")
            continue
        try:
            if pl.language in ['TypeScript']:
                # For TypeScript, scan for multiple project configurations (mono-repo support)
                config_scanner = TypeScriptConfigScanner(repository_path)
                typescript_projects = config_scanner.find_typescript_projects()
                
                if typescript_projects:
                    # Create a separate client for each TypeScript project found
                    for project_path in typescript_projects:
                        logger.info(f"Creating TypeScript client for project at: {project_path.relative_to(repository_path)}")
                        clients.append(TypeScriptClient(language=pl, project_path=project_path))
                else:
                    # Fallback: No config files found, use repository root
                    logger.info("No TypeScript config files found, using repository root")
                    clients.append(TypeScriptClient(language=pl, project_path=repository_path))
            else:
                clients.append(LSPClient(language=pl, project_path=repository_path))
        except RuntimeError as e:
            logger.error(f"Failed to create LSP client for {pl.language}: {e}")
    return clients


class StaticAnalyzer:
    def __init__(self, repository_path: Path):
        self.repository_path = repository_path
        programming_langs = ProjectScanner(repository_path).scan()
        self.clients = create_clients(programming_langs, repository_path)

    def analyze(self):
        results = StaticAnalysisResults()
        for client in self.clients:
            logger.info(f"Starting static analysis for {client.language.language} in {self.repository_path}")
            client.start()

            analysis = client.build_static_analysis()

            results.add_references(client.language.language, analysis.get('references', []))
            results.add_cfg(client.language.language, analysis.get('call_graph', []))
            results.add_class_hierarchy(client.language.language, analysis.get('class_hierarchies', []))
            results.add_package_dependencies(client.language.language, analysis.get('package_relations', []))
            results.add_source_files(client.language.language, analysis.get('source_files', []))

        return results<|MERGE_RESOLUTION|>--- conflicted
+++ resolved
@@ -6,11 +6,8 @@
 from static_analyzer.lsp_client.client import LSPClient
 from static_analyzer.lsp_client.typescript_client import TypeScriptClient
 from static_analyzer.programming_language import ProgrammingLanguage
-<<<<<<< HEAD
 from static_analyzer.scanner import ProjectScanner
-=======
 from static_analyzer.typescript_config_scanner import TypeScriptConfigScanner
->>>>>>> c157bba8
 
 logger = logging.getLogger(__name__)
 
@@ -26,7 +23,7 @@
                 # For TypeScript, scan for multiple project configurations (mono-repo support)
                 config_scanner = TypeScriptConfigScanner(repository_path)
                 typescript_projects = config_scanner.find_typescript_projects()
-                
+
                 if typescript_projects:
                     # Create a separate client for each TypeScript project found
                     for project_path in typescript_projects:
