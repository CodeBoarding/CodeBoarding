--- conflicted
+++ resolved
@@ -53,15 +53,9 @@
 class Node:
     # Node type constants
     METHOD_TYPE = 6
-<<<<<<< HEAD
-    
+
     def __init__(
         self, fully_qualified_name: str, node_type: str, file_path: str, line_start: int, line_end: int
-=======
-
-    def __init__(
-        self, fully_qualified_name: str, node_type: int, file_path: str, line_start: int, line_end: int
->>>>>>> a5571123
     ) -> None:
         self.fully_qualified_name = fully_qualified_name
         self.file_path = file_path
