import json
import logging
import subprocess
from pathlib import Path
from typing import List, Set

from static_analyzer.programming_language import ProgrammingLanguage
from utils import get_config

logger = logging.getLogger(__name__)


class ProjectScanner:
    def __init__(self, repo_location: Path):
        self.repo_location = repo_location

    def scan(self) -> List[ProgrammingLanguage]:
        """
        Scan the repository using Tokei and return parsed results.

        Returns:
            List[ProgrammingLanguage]: technologies with their sizes, percentages, and suffixes
        """

        commands = get_config('tools')['tokei']['command']
        result = subprocess.run(commands, cwd=self.repo_location, capture_output=True, text=True, check=True)

        server_config = get_config('lsp_servers')

        # Parse Tokei JSON output
        tokei_data = json.loads(result.stdout)

        # Compute total code count
        total_code = tokei_data.get("Total", {}).get("code", 0)
        if not total_code:
            logger.warning("No total code count found in Tokei output")
            return []

        programming_languages = []
        for technology, stats in tokei_data.items():
            if technology == "Total":
                continue

            code_count = stats.get("code", 0)
            if code_count == 0:
                continue

            percentage = (code_count / total_code * 100)

            # Extract suffixes if reports exist
            suffixes = set()
            for report in stats.get("reports", []):
                suffixes |= self._extract_suffixes([report["name"]])
<<<<<<< HEAD
            suffixes = suffixes.union(get_config('lsp_servers').get(technology.lower(), {}).get('file_extensions', []))

=======
            
>>>>>>> 075f6c89
            command = server_config.get(technology.lower(), {'command': None})['command']
            suffixes |= set(server_config.get(technology.lower(), {'file_extensions': []})['file_extensions'])
            pl = ProgrammingLanguage(language=technology, size=code_count, percentage=percentage,
                                     suffixes=list(suffixes), server_commands=command)

            logger.info(f"Found: {pl}")
            if pl.percentage >= 1:  # filter PL with less than 1% of code
                programming_languages.append(pl)
                logger.info(f"Added {pl}")

        return programming_languages

    @staticmethod
    def _extract_suffixes(files: List[str]) -> Set[str]:
        """
        Extract unique file suffixes from a list of files.

        Args:
            files (List[str]): List of file paths

        Returns:
            Set[str]: Unique file extensions/suffixes
        """
        suffixes = set()
        for file_path in files:
            suffix = Path(file_path).suffix
            if suffix:  # Only add non-empty suffixes
                suffixes.add(suffix)
        return suffixes<|MERGE_RESOLUTION|>--- conflicted
+++ resolved
@@ -51,12 +51,7 @@
             suffixes = set()
             for report in stats.get("reports", []):
                 suffixes |= self._extract_suffixes([report["name"]])
-<<<<<<< HEAD
-            suffixes = suffixes.union(get_config('lsp_servers').get(technology.lower(), {}).get('file_extensions', []))
 
-=======
-            
->>>>>>> 075f6c89
             command = server_config.get(technology.lower(), {'command': None})['command']
             suffixes |= set(server_config.get(technology.lower(), {'file_extensions': []})['file_extensions'])
             pl = ProgrammingLanguage(language=technology, size=code_count, percentage=percentage,
