{
<<<<<<< HEAD
  "description": "The analysis subsystem follows a Mediated Execution Architecture, where the Analysis Orchestrator acts as a central hub connecting user-facing actions to low-level system operations. The execution flow begins with environment preparation, where the Asset Lifecycle Manager ensures binary availability and the Runtime Environment Provider prepares the process context. The Process Execution Manager then handles the lifecycle of the external analysis core, feeding usage data back for license validation via the AWS Communication Service. Post-execution, the Analysis Data Manager utilizes the Graph Transformation Engine to normalize the complex codebase structure into a render-ready graph format, ensuring a decoupled relationship between raw analysis output and the final visualization.",
  "components": [
    {
      "name": "Analysis Orchestrator",
      "description": "Primary Facade; manages the end-to-end lifecycle of codebase analysis, from triggering executions to providing processed data for visualization.",
      "referenced_source_code": [
        {
          "qualified_name": "backend.services.AnalysisService:AnalysisService",
          "reference_file": "backend/services/AnalysisService.ts",
          "reference_start_line": -1,
          "reference_end_line": -1
=======
  "description": "The static analysis subsystem is designed to transform raw source code into structured Control Flow Graphs (CFGs) for subsequent architectural analysis. At its core, the `LSP Client` leverages external Language Servers to acquire comprehensive parsed information, including Abstract Syntax Trees (ASTs) and symbolic references, thereby centralizing complex parsing. This parsed information is then utilized by the `Reference Resolver` to accurately identify and resolve all symbolic connections within the codebase. For the generation of CFGs, the `Graph Builder` critically depends on the ASTs supplied by the `LSP Client` and the resolved references from the `Reference Resolver`. The `Scanner` performs lexical analysis, primarily for configuration files, under the guidance of `Programming Language Support`, which also provides essential language-specific configurations to both the `Scanner` and the `Graph Builder`. All resulting analysis artifacts, including the generated CFGs, are managed and made accessible through the `Analysis Result Handler`. This integrated approach ensures a robust and language-aware pipeline for deep code understanding.",
  "components": [
    {
      "name": "Scanner",
      "description": "Performs lexical analysis, breaking down source code into a stream of tokens. It handles language-specific tokenization, with specialized handling for configuration files (e.g., TypeScript).",
      "referenced_source_code": [
        {
          "qualified_name": "scanner",
          "reference_file": "static_analyzer/scanner.py",
          "reference_start_line": null,
          "reference_end_line": null
        },
        {
          "qualified_name": "typescript_config_scanner",
          "reference_file": "static_analyzer/typescript_config_scanner.py",
          "reference_start_line": null,
          "reference_end_line": null
>>>>>>> a5571123
        }
      ],
      "assigned_files": [
        "backend/services/AnalysisService.ts"
      ],
<<<<<<< HEAD
      "source_cluster_ids": [],
      "can_expand": true
    },
    {
      "name": "Process Execution Manager",
      "description": "Execution Handler; spawns the core analysis binary, monitors stdout for progress/token usage, and manages process termination.",
      "referenced_source_code": [
        {
          "qualified_name": "backend.services.AnalysisRunner:AnalysisRunner",
          "reference_file": "backend/services/AnalysisRunner.ts",
          "reference_start_line": -1,
          "reference_end_line": -1
        }
      ],
      "assigned_files": [],
      "source_cluster_ids": [],
      "can_expand": true
    },
    {
      "name": "Runtime Environment Provider",
      "description": "Context Manager; resolves platform-specific paths for binaries and injects required API keys and license hashes into the environment.",
      "referenced_source_code": [
        {
          "qualified_name": "backend.services.ExecutableManager:ExecutableManager",
          "reference_file": "backend/services/ExecutableManager.ts",
          "reference_start_line": -1,
          "reference_end_line": -1
=======
      "can_expand": true
    },
    {
      "name": "LSP Client",
      "description": "Facilitates communication with Language Servers (e.g., TypeScript Language Server) to obtain rich parsed information, including Abstract Syntax Trees (ASTs), symbol tables, and references. This component offloads complex parsing logic to external language services, providing the primary source of ASTs for graph generation.",
      "referenced_source_code": [
        {
          "qualified_name": "client",
          "reference_file": "static_analyzer/lsp_client/client.py",
          "reference_start_line": null,
          "reference_end_line": null
        },
        {
          "qualified_name": "typescript_client",
          "reference_file": "static_analyzer/lsp_client/typescript_client.py",
          "reference_start_line": null,
          "reference_end_line": null
        }
      ],
      "assigned_files": [
        "../../static_analyzer/lsp_client/typescript_client.py",
        "../../static_analyzer/lsp_client/client.py"
      ],
      "can_expand": true
    },
    {
      "name": "Reference Resolver",
      "description": "Resolves symbolic references within the code, utilizing parsed information from the LSP Client to ensure all connections between code elements are correctly identified. This is crucial for accurate graph generation and component identification.",
      "referenced_source_code": [
        {
          "qualified_name": "reference_resolve_mixin",
          "reference_file": "static_analyzer/reference_resolve_mixin.py",
          "reference_start_line": null,
          "reference_end_line": null
        }
      ],
      "assigned_files": [
        "../../static_analyzer/reference_resolve_mixin.py"
      ],
      "can_expand": true
    },
    {
      "name": "Graph Builder",
      "description": "Generates Control Flow Graphs (CFGs) from the ASTs provided by the LSP Client and the resolved references from the Reference Resolver. This is a critical step in understanding program execution flow and preparing the code for architectural clustering.",
      "referenced_source_code": [
        {
          "qualified_name": "graph",
          "reference_file": "static_analyzer/graph.py",
          "reference_start_line": null,
          "reference_end_line": null
>>>>>>> a5571123
        }
      ],
      "assigned_files": [
        "backend/services/ExecutableManager.ts"
      ],
      "source_cluster_ids": [],
      "can_expand": false
    },
    {
<<<<<<< HEAD
      "name": "Asset Lifecycle Manager",
      "description": "Provisioning Service; handles the lazy-loading and validation of external binaries (`codeboarding_core`, `tokei`, `gopls`) from remote repositories.",
      "referenced_source_code": [
        {
          "qualified_name": "backend.services.BinaryDownloadService:BinaryDownloadService",
          "reference_file": "backend/services/BinaryDownloadService.ts",
          "reference_start_line": -1,
          "reference_end_line": -1
=======
      "name": "Programming Language Support",
      "description": "Manages language-specific configurations, rules, and utilities, enabling the static analysis engine to support multiple programming languages effectively. It provides the necessary context for tokenization, parsing, and graph generation.",
      "referenced_source_code": [
        {
          "qualified_name": "programming_language",
          "reference_file": "static_analyzer/programming_language.py",
          "reference_start_line": null,
          "reference_end_line": null
        }
      ],
      "assigned_files": [
        "../../static_analyzer/programming_language.py"
      ],
      "can_expand": true
    },
    {
      "name": "Analysis Result Handler",
      "description": "Defines and manages the data structures used to store the various outputs of the static analysis process, including ASTs, CFGs, and the final clustered component representations. It acts as the interface for consuming analysis results.",
      "referenced_source_code": [
        {
          "qualified_name": "analysis_result",
          "reference_file": "static_analyzer/analysis_result.py",
          "reference_start_line": null,
          "reference_end_line": null
>>>>>>> a5571123
        }
      ],
      "assigned_files": [],
      "source_cluster_ids": [],
      "can_expand": false
    },
    {
      "name": "Identity & License Service",
      "description": "Fingerprinting Engine; generates hardware-based device IDs and orchestrates local license state management.",
      "referenced_source_code": [
        {
          "qualified_name": "backend.services.LicenseService:LicenseService",
          "reference_file": "backend/services/LicenseService.ts",
          "reference_start_line": -1,
          "reference_end_line": -1
        }
      ],
      "assigned_files": [],
      "source_cluster_ids": [],
      "can_expand": false
    },
    {
      "name": "AWS Communication Service",
      "description": "API Gateway; handles secure remote communication with AWS Lambda proxies for license validation and analytics event transmission.",
      "referenced_source_code": [
        {
          "qualified_name": "backend.services.AWSCommunicationService:AWSCommunicationService",
          "reference_file": "backend/services/AWSCommunicationService.ts",
          "reference_start_line": -1,
          "reference_end_line": -1
        }
      ],
      "assigned_files": [],
      "source_cluster_ids": [],
      "can_expand": false
    },
    {
      "name": "Analysis Data Manager",
      "description": "Persistence Layer; coordinates reading and writing of analysis JSON artifacts and manages the synchronization of data with the application state.",
      "referenced_source_code": [
        {
          "qualified_name": "backend.services.AnalysisDataManager:AnalysisDataManager",
          "reference_file": "backend/services/AnalysisDataManager.ts",
          "reference_start_line": -1,
          "reference_end_line": -1
        }
      ],
      "assigned_files": [],
      "source_cluster_ids": [],
      "can_expand": false
    },
    {
      "name": "Graph Transformation Engine",
      "description": "Data Pipeline; transforms raw hierarchical analysis results into flattened Node and Edge structures suitable for React Flow rendering.",
      "referenced_source_code": [
        {
          "qualified_name": "backend.services.GraphDataProcessor:GraphDataProcessor",
          "reference_file": "backend/services/GraphDataProcessor.ts",
          "reference_start_line": -1,
          "reference_end_line": -1
        }
      ],
      "assigned_files": [],
      "source_cluster_ids": [],
      "can_expand": false
    },
    {
      "name": "Unclassified",
      "description": "Component for all unclassified files and utility functions (Utility functions/External Libraries/Dependencies)",
      "referenced_source_code": [],
<<<<<<< HEAD
      "assigned_files": [],
      "source_cluster_ids": [],
=======
      "assigned_files": [
        "../../static_analyzer/__init__.py",
        "../../static_analyzer/lsp_client/__init__.py"
      ],
>>>>>>> a5571123
      "can_expand": false
    }
  ],
  "components_relations": [
    {
<<<<<<< HEAD
      "relation": "initiates",
      "src_name": "Analysis Orchestrator",
      "dst_name": "Process Execution Manager"
    },
    {
      "relation": "configures via",
      "src_name": "Process Execution Manager",
      "dst_name": "Runtime Environment Provider"
    },
    {
      "relation": "depends on",
      "src_name": "Runtime Environment Provider",
      "dst_name": "Identity & License Service"
    },
    {
      "relation": "validates with",
      "src_name": "Identity & License Service",
      "dst_name": "AWS Communication Service"
    },
    {
      "relation": "provisions",
      "src_name": "Asset Lifecycle Manager",
      "dst_name": "Runtime Environment Provider"
    },
    {
      "relation": "loads data via",
      "src_name": "Analysis Orchestrator",
      "dst_name": "Analysis Data Manager"
    },
    {
      "relation": "processes with",
      "src_name": "Analysis Data Manager",
      "dst_name": "Graph Transformation Engine"
=======
      "relation": "provides parsed information to",
      "src_name": "LSP Client",
      "dst_name": "Reference Resolver"
    },
    {
      "relation": "provides ASTs to",
      "src_name": "LSP Client",
      "dst_name": "Graph Builder"
    },
    {
      "relation": "integrates resolved references with",
      "src_name": "Reference Resolver",
      "dst_name": "Graph Builder"
    },
    {
      "relation": "provides configurations to",
      "src_name": "Programming Language Support",
      "dst_name": "Scanner"
    },
    {
      "relation": "provides configurations to",
      "src_name": "Programming Language Support",
      "dst_name": "Graph Builder"
>>>>>>> a5571123
    }
  ]
}<|MERGE_RESOLUTION|>--- conflicted
+++ resolved
@@ -1,17 +1,4 @@
 {
-<<<<<<< HEAD
-  "description": "The analysis subsystem follows a Mediated Execution Architecture, where the Analysis Orchestrator acts as a central hub connecting user-facing actions to low-level system operations. The execution flow begins with environment preparation, where the Asset Lifecycle Manager ensures binary availability and the Runtime Environment Provider prepares the process context. The Process Execution Manager then handles the lifecycle of the external analysis core, feeding usage data back for license validation via the AWS Communication Service. Post-execution, the Analysis Data Manager utilizes the Graph Transformation Engine to normalize the complex codebase structure into a render-ready graph format, ensuring a decoupled relationship between raw analysis output and the final visualization.",
-  "components": [
-    {
-      "name": "Analysis Orchestrator",
-      "description": "Primary Facade; manages the end-to-end lifecycle of codebase analysis, from triggering executions to providing processed data for visualization.",
-      "referenced_source_code": [
-        {
-          "qualified_name": "backend.services.AnalysisService:AnalysisService",
-          "reference_file": "backend/services/AnalysisService.ts",
-          "reference_start_line": -1,
-          "reference_end_line": -1
-=======
   "description": "The static analysis subsystem is designed to transform raw source code into structured Control Flow Graphs (CFGs) for subsequent architectural analysis. At its core, the `LSP Client` leverages external Language Servers to acquire comprehensive parsed information, including Abstract Syntax Trees (ASTs) and symbolic references, thereby centralizing complex parsing. This parsed information is then utilized by the `Reference Resolver` to accurately identify and resolve all symbolic connections within the codebase. For the generation of CFGs, the `Graph Builder` critically depends on the ASTs supplied by the `LSP Client` and the resolved references from the `Reference Resolver`. The `Scanner` performs lexical analysis, primarily for configuration files, under the guidance of `Programming Language Support`, which also provides essential language-specific configurations to both the `Scanner` and the `Graph Builder`. All resulting analysis artifacts, including the generated CFGs, are managed and made accessible through the `Analysis Result Handler`. This integrated approach ensures a robust and language-aware pipeline for deep code understanding.",
   "components": [
     {
@@ -29,41 +16,12 @@
           "reference_file": "static_analyzer/typescript_config_scanner.py",
           "reference_start_line": null,
           "reference_end_line": null
->>>>>>> a5571123
         }
       ],
       "assigned_files": [
-        "backend/services/AnalysisService.ts"
+        "../../static_analyzer/scanner.py",
+        "../../static_analyzer/typescript_config_scanner.py"
       ],
-<<<<<<< HEAD
-      "source_cluster_ids": [],
-      "can_expand": true
-    },
-    {
-      "name": "Process Execution Manager",
-      "description": "Execution Handler; spawns the core analysis binary, monitors stdout for progress/token usage, and manages process termination.",
-      "referenced_source_code": [
-        {
-          "qualified_name": "backend.services.AnalysisRunner:AnalysisRunner",
-          "reference_file": "backend/services/AnalysisRunner.ts",
-          "reference_start_line": -1,
-          "reference_end_line": -1
-        }
-      ],
-      "assigned_files": [],
-      "source_cluster_ids": [],
-      "can_expand": true
-    },
-    {
-      "name": "Runtime Environment Provider",
-      "description": "Context Manager; resolves platform-specific paths for binaries and injects required API keys and license hashes into the environment.",
-      "referenced_source_code": [
-        {
-          "qualified_name": "backend.services.ExecutableManager:ExecutableManager",
-          "reference_file": "backend/services/ExecutableManager.ts",
-          "reference_start_line": -1,
-          "reference_end_line": -1
-=======
       "can_expand": true
     },
     {
@@ -114,26 +72,14 @@
           "reference_file": "static_analyzer/graph.py",
           "reference_start_line": null,
           "reference_end_line": null
->>>>>>> a5571123
         }
       ],
       "assigned_files": [
-        "backend/services/ExecutableManager.ts"
+        "../../static_analyzer/graph.py"
       ],
-      "source_cluster_ids": [],
-      "can_expand": false
+      "can_expand": true
     },
     {
-<<<<<<< HEAD
-      "name": "Asset Lifecycle Manager",
-      "description": "Provisioning Service; handles the lazy-loading and validation of external binaries (`codeboarding_core`, `tokei`, `gopls`) from remote repositories.",
-      "referenced_source_code": [
-        {
-          "qualified_name": "backend.services.BinaryDownloadService:BinaryDownloadService",
-          "reference_file": "backend/services/BinaryDownloadService.ts",
-          "reference_start_line": -1,
-          "reference_end_line": -1
-=======
       "name": "Programming Language Support",
       "description": "Manages language-specific configurations, rules, and utilities, enabling the static analysis engine to support multiple programming languages effectively. It provides the necessary context for tokenization, parsing, and graph generation.",
       "referenced_source_code": [
@@ -158,126 +104,26 @@
           "reference_file": "static_analyzer/analysis_result.py",
           "reference_start_line": null,
           "reference_end_line": null
->>>>>>> a5571123
         }
       ],
-      "assigned_files": [],
-      "source_cluster_ids": [],
-      "can_expand": false
-    },
-    {
-      "name": "Identity & License Service",
-      "description": "Fingerprinting Engine; generates hardware-based device IDs and orchestrates local license state management.",
-      "referenced_source_code": [
-        {
-          "qualified_name": "backend.services.LicenseService:LicenseService",
-          "reference_file": "backend/services/LicenseService.ts",
-          "reference_start_line": -1,
-          "reference_end_line": -1
-        }
+      "assigned_files": [
+        "../../static_analyzer/analysis_result.py"
       ],
-      "assigned_files": [],
-      "source_cluster_ids": [],
-      "can_expand": false
-    },
-    {
-      "name": "AWS Communication Service",
-      "description": "API Gateway; handles secure remote communication with AWS Lambda proxies for license validation and analytics event transmission.",
-      "referenced_source_code": [
-        {
-          "qualified_name": "backend.services.AWSCommunicationService:AWSCommunicationService",
-          "reference_file": "backend/services/AWSCommunicationService.ts",
-          "reference_start_line": -1,
-          "reference_end_line": -1
-        }
-      ],
-      "assigned_files": [],
-      "source_cluster_ids": [],
-      "can_expand": false
-    },
-    {
-      "name": "Analysis Data Manager",
-      "description": "Persistence Layer; coordinates reading and writing of analysis JSON artifacts and manages the synchronization of data with the application state.",
-      "referenced_source_code": [
-        {
-          "qualified_name": "backend.services.AnalysisDataManager:AnalysisDataManager",
-          "reference_file": "backend/services/AnalysisDataManager.ts",
-          "reference_start_line": -1,
-          "reference_end_line": -1
-        }
-      ],
-      "assigned_files": [],
-      "source_cluster_ids": [],
-      "can_expand": false
-    },
-    {
-      "name": "Graph Transformation Engine",
-      "description": "Data Pipeline; transforms raw hierarchical analysis results into flattened Node and Edge structures suitable for React Flow rendering.",
-      "referenced_source_code": [
-        {
-          "qualified_name": "backend.services.GraphDataProcessor:GraphDataProcessor",
-          "reference_file": "backend/services/GraphDataProcessor.ts",
-          "reference_start_line": -1,
-          "reference_end_line": -1
-        }
-      ],
-      "assigned_files": [],
-      "source_cluster_ids": [],
-      "can_expand": false
+      "can_expand": true
     },
     {
       "name": "Unclassified",
       "description": "Component for all unclassified files and utility functions (Utility functions/External Libraries/Dependencies)",
       "referenced_source_code": [],
-<<<<<<< HEAD
-      "assigned_files": [],
-      "source_cluster_ids": [],
-=======
       "assigned_files": [
         "../../static_analyzer/__init__.py",
         "../../static_analyzer/lsp_client/__init__.py"
       ],
->>>>>>> a5571123
       "can_expand": false
     }
   ],
   "components_relations": [
     {
-<<<<<<< HEAD
-      "relation": "initiates",
-      "src_name": "Analysis Orchestrator",
-      "dst_name": "Process Execution Manager"
-    },
-    {
-      "relation": "configures via",
-      "src_name": "Process Execution Manager",
-      "dst_name": "Runtime Environment Provider"
-    },
-    {
-      "relation": "depends on",
-      "src_name": "Runtime Environment Provider",
-      "dst_name": "Identity & License Service"
-    },
-    {
-      "relation": "validates with",
-      "src_name": "Identity & License Service",
-      "dst_name": "AWS Communication Service"
-    },
-    {
-      "relation": "provisions",
-      "src_name": "Asset Lifecycle Manager",
-      "dst_name": "Runtime Environment Provider"
-    },
-    {
-      "relation": "loads data via",
-      "src_name": "Analysis Orchestrator",
-      "dst_name": "Analysis Data Manager"
-    },
-    {
-      "relation": "processes with",
-      "src_name": "Analysis Data Manager",
-      "dst_name": "Graph Transformation Engine"
-=======
       "relation": "provides parsed information to",
       "src_name": "LSP Client",
       "dst_name": "Reference Resolver"
@@ -301,7 +147,6 @@
       "relation": "provides configurations to",
       "src_name": "Programming Language Support",
       "dst_name": "Graph Builder"
->>>>>>> a5571123
     }
   ]
 }