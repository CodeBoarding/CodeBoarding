--- conflicted
+++ resolved
@@ -1,74 +1,29 @@
 {
-<<<<<<< HEAD
-  "description": "The system implements a multi-stage AI pipeline for repository analysis, progressing from raw source extraction to validated architectural synthesis. The workflow is orchestrated by a central generator that coordinates static analysis with specialized LLM agents.",
-=======
   "description": "The system operates through a pipeline orchestrated by the `Orchestration Engine`. This engine first activates the `Static Analysis Engine`, which is responsible for parsing source code, generating Control Flow Graphs (CFGs), and critically, applying advanced adaptive clustering algorithms to abstract these CFGs into logical architectural components. These refined, clustered components are then passed to the `AI Processing Layer`, where Large Language Models interpret them to derive architectural insights and identify relationships. Subsequently, the `Output Generation Engine` takes these insights and formats them into various outputs, including data specifically structured for the `Diagram Generation Service`, which visualizes the architecture. This re-engineered `Static Analysis Engine` plays a pivotal role in transforming raw code into actionable architectural representations, significantly enhancing the overall analysis quality.",
->>>>>>> a5571123
   "components": [
     {
-      "name": "Repository Ingestion & Extraction",
-      "description": "Manages the initial lifecycle of the analysis. It handles repository cloning, branch management, and utilizes Language Server Protocol (LSP) clients to perform deep scans of the codebase for symbols and call relationships.",
-      "referenced_source_code": [
-        {
-          "qualified_name": "repo_utils.clone_repository",
-          "reference_file": "repo_utils/__init__.py",
-          "reference_start_line": 95,
-          "reference_end_line": 111
-        },
-        {
-          "qualified_name": "static_analyzer.lsp_client.client.LSPClient",
-          "reference_file": "static_analyzer/lsp_client/client.py",
-          "reference_start_line": 58,
-          "reference_end_line": 299
-        },
-        {
-          "qualified_name": "static_analyzer.scanner.ProjectScanner",
-          "reference_file": "static_analyzer/scanner.py",
-          "reference_start_line": 31,
-          "reference_end_line": 131
-        }
-      ],
-      "assigned_files": [
-<<<<<<< HEAD
-        "repo_utils/__init__.py",
-        "static_analyzer/scanner.py",
-        "static_analyzer/lsp_client/client.py"
-=======
+      "name": "Orchestration Engine",
+      "description": "The central control unit managing the entire code analysis and documentation generation pipeline. It coordinates the execution flow, from static analysis to AI interpretation and final output generation.",
+      "referenced_source_code": [
+        {
+          "qualified_name": "agents/meta_agent.py",
+          "reference_file": "agents/meta_agent.py",
+          "reference_start_line": null,
+          "reference_end_line": null
+        },
+        {
+          "qualified_name": "agents/planner_agent.py",
+          "reference_file": "agents/planner_agent.py",
+          "reference_start_line": null,
+          "reference_end_line": null
+        }
+      ],
+      "assigned_files": [
         "main.py"
->>>>>>> a5571123
-      ],
-      "source_cluster_ids": [],
-      "can_expand": true
-    },
-    {
-<<<<<<< HEAD
-      "name": "Context Intelligence Layer",
-      "description": "Acts as the system's central \"Knowledge Base.\" It aggregates raw static analysis data into structured results and provides sophisticated reference resolution logic to map LLM-identified symbols back to physical code locations and line numbers.",
-      "referenced_source_code": [
-        {
-          "qualified_name": "static_analyzer.analysis_result.StaticAnalysisResults",
-          "reference_file": "static_analyzer/analysis_result.py",
-          "reference_start_line": 4,
-          "reference_end_line": 175
-        },
-        {
-          "qualified_name": "static_analyzer.reference_resolve_mixin.ReferenceResolverMixin",
-          "reference_file": "static_analyzer/reference_resolve_mixin.py",
-          "reference_start_line": 5,
-          "reference_end_line": 115
-        },
-        {
-          "qualified_name": "static_analyzer.StaticAnalyzer",
-          "reference_file": "static_analyzer/__init__.py",
-          "reference_start_line": 51,
-          "reference_end_line": 75
-        }
-      ],
-      "assigned_files": [
-        "static_analyzer/analysis_result.py",
-        "static_analyzer/__init__.py",
-        "static_analyzer/reference_resolve_mixin.py"
-=======
+      ],
+      "can_expand": true
+    },
+    {
       "name": "Static Analysis Engine",
       "description": "Responsible for parsing source code, building Abstract Syntax Trees (ASTs), generating Control Flow Graphs (CFGs), and applying adaptive clustering algorithms to abstract these graphs into logical architectural components. It provides structured, clustered code representations.",
       "referenced_source_code": [
@@ -96,71 +51,39 @@
         "static_analyzer/lsp_client/__init__.py",
         "static_analyzer/lsp_client/typescript_client.py",
         "static_analyzer/lsp_client/client.py"
->>>>>>> a5571123
-      ],
-      "source_cluster_ids": [],
-      "can_expand": false
-    },
-    {
-      "name": "Agent Orchestration & Prompting",
-      "description": "The operational \"brain\" of the system. It manages the execution lifecycle of multiple agents, handles prompt construction through specialized factories, and provides the base agentic framework for LLM interaction.",
-      "referenced_source_code": [
-        {
-          "qualified_name": "diagram_analysis.diagram_generator.DiagramGenerator",
-          "reference_file": "diagram_analysis/diagram_generator.py",
-          "reference_start_line": 35,
-          "reference_end_line": 298
-        },
-        {
-          "qualified_name": "agents.prompts.prompt_factory.PromptFactory",
+      ],
+      "can_expand": true
+    },
+    {
+      "name": "AI Processing Layer",
+      "description": "This integrated layer processes structured code data using Large Language Models (LLMs) to derive architectural insights, identify components, and understand relationships. It includes prompt generation and management, and handles interactions with various LLM providers.",
+      "referenced_source_code": [
+        {
+          "qualified_name": "agents/abstraction_agent.py",
+          "reference_file": "agents/abstraction_agent.py",
+          "reference_start_line": null,
+          "reference_end_line": null
+        },
+        {
+          "qualified_name": "agents/details_agent.py",
+          "reference_file": "agents/details_agent.py",
+          "reference_start_line": null,
+          "reference_end_line": null
+        },
+        {
+          "qualified_name": "agents/prompts/prompt_factory.py",
           "reference_file": "agents/prompts/prompt_factory.py",
-          "reference_start_line": 11,
-          "reference_end_line": 137
-        },
-        {
-          "qualified_name": "agents.agent.CodeBoardingAgent",
-          "reference_file": "agents/agent.py",
-          "reference_start_line": 33,
-          "reference_end_line": 183
-        }
-      ],
-      "assigned_files": [
-        "diagram_analysis/diagram_generator.py",
-        "agents/agent.py",
-        "agents/prompts/prompt_factory.py"
-      ],
-      "source_cluster_ids": [],
-      "can_expand": true
-    },
-    {
-      "name": "Analysis Tooling & Graph Utils",
-      "description": "Provides the \"senses\" for the agents. This component includes the unified toolkit that allows agents to query the codebase, read documentation, and extract Control Flow Graphs (CFG) or structural data during their reasoning process.",
-      "referenced_source_code": [
-        {
-          "qualified_name": "agents.tools.toolkit.CodeBoardingToolkit",
-          "reference_file": "agents/tools/toolkit.py",
-          "reference_start_line": 25,
-          "reference_end_line": 103
-        },
-        {
-          "qualified_name": "static_analyzer.graph.CallGraph",
-          "reference_file": "static_analyzer/graph.py",
-          "reference_start_line": 47,
-          "reference_end_line": 260
-        },
-        {
-          "qualified_name": "agents.tools.read_source.read_source_reference",
-          "reference_file": "agents/tools/read_source.py",
-          "reference_start_line": 18,
-          "reference_end_line": 45
-        }
-      ],
-      "assigned_files": [
-<<<<<<< HEAD
-        "static_analyzer/graph.py",
-        "agents/tools/read_source.py",
-        "agents/tools/toolkit.py"
-=======
+          "reference_start_line": null,
+          "reference_end_line": null
+        },
+        {
+          "qualified_name": "agents/llm_config.py",
+          "reference_file": "agents/llm_config.py",
+          "reference_start_line": null,
+          "reference_end_line": null
+        }
+      ],
+      "assigned_files": [
         "agents/llm_config.py",
         "agents/__init__.py",
         "agents/diff_analyzer.py",
@@ -193,94 +116,47 @@
         "agents/prompts/prompt_factory.py",
         "agents/prompts/gemini_flash_prompts_unidirectional.py",
         "agents/prompts/claude_prompts_unidirectional.py"
->>>>>>> a5571123
-      ],
-      "source_cluster_ids": [],
-      "can_expand": true
-    },
-    {
-      "name": "Specialized AI Analyst Suite",
-      "description": "A collection of high-level agents with distinct responsibilities. This includes agents for architectural abstraction, detailed component analysis, validation of results, and incremental change (diff) analysis.",
-      "referenced_source_code": [
-        {
-          "qualified_name": "agents.abstraction_agent.AbstractionAgent",
-          "reference_file": "agents/abstraction_agent.py",
-          "reference_start_line": 17,
-          "reference_end_line": 65
-        },
-        {
-          "qualified_name": "agents.details_agent.DetailsAgent",
-          "reference_file": "agents/details_agent.py",
-          "reference_start_line": 19,
-          "reference_end_line": 108
-        },
-        {
-          "qualified_name": "agents.validator_agent.ValidatorAgent",
-          "reference_file": "agents/validator_agent.py",
-          "reference_start_line": 15,
-          "reference_end_line": 55
-        },
-        {
-          "qualified_name": "agents.diff_analyzer.DiffAnalyzingAgent",
-          "reference_file": "agents/diff_analyzer.py",
-          "reference_start_line": 20,
-          "reference_end_line": 104
-        }
-      ],
-      "assigned_files": [
-<<<<<<< HEAD
-        "agents/details_agent.py",
-        "agents/validator_agent.py",
-        "agents/abstraction_agent.py",
-        "agents/diff_analyzer.py"
-=======
+      ],
+      "can_expand": true
+    },
+    {
+      "name": "Output Generation Engine",
+      "description": "Takes the structured architectural insights from the AI Processing Layer and formats them into various output types, such as documentation files (Markdown, JSON), reports, or raw data suitable for diagram generation.",
+      "referenced_source_code": [
+        {
+          "qualified_name": "output_generators/",
+          "reference_file": "output_generators",
+          "reference_start_line": null,
+          "reference_end_line": null
+        }
+      ],
+      "assigned_files": [
         "output_generators/__init__.py",
         "output_generators/sphinx.py",
         "output_generators/mdx.py",
         "output_generators/html.py",
         "output_generators/html_template.py",
         "output_generators/markdown.py"
->>>>>>> a5571123
-      ],
-      "source_cluster_ids": [],
-      "can_expand": true
-    },
-    {
-      "name": "Workflow Controller & Reporter",
-      "description": "The top-level entry point and final output stage. It manages the CLI environment, persistent execution logs (DuckDB), and transforms synthesized agent data into human-readable documentation like Markdown and HTML.",
-      "referenced_source_code": [
-        {
-          "qualified_name": "main.py",
-          "reference_file": "main.py",
-          "reference_start_line": 15,
-          "reference_end_line": 95
-        },
-        {
-          "qualified_name": "output_generators.markdown.MarkdownGenerator",
-          "reference_file": "output_generators/markdown.py",
-          "reference_start_line": 10,
-          "reference_end_line": 150
-        },
-        {
-          "qualified_name": "monitoring.stats.StreamingStatsWriter",
-          "reference_file": "monitoring/stats.py",
-          "reference_start_line": 15,
-          "reference_end_line": 85
-        }
-      ],
-      "assigned_files": [
-<<<<<<< HEAD
-        "main.py",
-        "output_generators/markdown.py",
-        "monitoring/stats.py"
-=======
+      ],
+      "can_expand": true
+    },
+    {
+      "name": "Diagram Generation Service",
+      "description": "Specializes in converting structured architectural data into visual diagrams, potentially using tools like Mermaid.js. It enhances comprehension by providing interactive and visual representations of the analyzed architecture.",
+      "referenced_source_code": [
+        {
+          "qualified_name": "diagram_analysis/",
+          "reference_file": "diagram_analysis",
+          "reference_start_line": null,
+          "reference_end_line": null
+        }
+      ],
+      "assigned_files": [
         "diagram_analysis/__init__.py",
         "diagram_analysis/analysis_json.py",
         "diagram_analysis/diagram_generator.py",
         "diagram_analysis/version.py"
->>>>>>> a5571123
-      ],
-      "source_cluster_ids": [],
+      ],
       "can_expand": true
     },
     {
@@ -289,18 +165,6 @@
       "referenced_source_code": [],
       "assigned_files": [
         "vscode_constants.py",
-<<<<<<< HEAD
-        "logging_config.py",
-        "setup.py",
-        "utils.py",
-        "local_app.py",
-        "duckdb_crud.py",
-        "github_action.py",
-        "diagram_analysis/version.py",
-        "diagram_analysis/__init__.py",
-        "diagram_analysis/analysis_json.py",
-        "evals/config.py",
-=======
         "utils.py",
         "setup.py",
         "local_app.py",
@@ -313,104 +177,53 @@
         "repo_utils/ignore.py",
         "evals/base.py",
         "evals/cli.py",
->>>>>>> a5571123
         "evals/schemas.py",
-        "evals/cli.py",
         "evals/utils.py",
-<<<<<<< HEAD
-        "evals/base.py",
-        "output_generators/sphinx.py",
-        "output_generators/mdx.py",
-        "output_generators/html.py",
-        "output_generators/__init__.py",
-        "output_generators/html_template.py",
-        "agents/meta_agent.py",
-        "agents/planner_agent.py",
-        "agents/__init__.py",
-        "agents/llm_config.py",
-        "agents/agent_responses.py",
-        "repo_utils/git_diff.py",
-        "repo_utils/ignore.py",
-        "repo_utils/errors.py",
-        "static_analyzer/typescript_config_scanner.py",
-        "static_analyzer/programming_language.py",
-=======
         "evals/config.py",
         "evals/definitions/static_analysis.py",
         "evals/definitions/end_to_end.py",
         "evals/definitions/scalability.py",
->>>>>>> a5571123
         "monitoring/paths.py",
-        "monitoring/mixin.py",
         "monitoring/__init__.py",
-        "monitoring/writers.py",
         "monitoring/context.py",
         "monitoring/callbacks.py",
-        "evals/definitions/end_to_end.py",
-        "evals/definitions/scalability.py",
-        "evals/definitions/static_analysis.py",
-        "agents/tools/read_git_diff.py",
-        "agents/tools/read_packages.py",
-        "agents/tools/read_docs.py",
-        "agents/tools/get_method_invocations.py",
-        "agents/tools/read_file_structure.py",
-        "agents/tools/__init__.py",
-        "agents/tools/read_cfg.py",
-        "agents/tools/read_file.py",
-        "agents/tools/external_deps.py",
-        "agents/tools/base.py",
-        "agents/tools/read_structure.py",
-        "agents/prompts/gpt_prompts_bidirectional.py",
-        "agents/prompts/gemini_flash_prompts_bidirectional.py",
-        "agents/prompts/__init__.py",
-        "agents/prompts/gpt_prompts_unidirectional.py",
-        "agents/prompts/abstract_prompt_factory.py",
-        "agents/prompts/claude_prompts_unidirectional.py",
-        "agents/prompts/gemini_flash_prompts_unidirectional.py",
-        "agents/prompts/claude_prompts_bidirectional.py",
-        "static_analyzer/lsp_client/typescript_client.py",
-        "static_analyzer/lsp_client/__init__.py"
-      ],
-      "source_cluster_ids": [],
+        "monitoring/stats.py",
+        "monitoring/mixin.py",
+        "monitoring/writers.py"
+      ],
       "can_expand": false
     }
   ],
   "components_relations": [
     {
-      "relation": "CLI triggers the cloning and scanning process for the target repository.",
-      "src_name": "Workflow Controller & Reporter",
-      "dst_name": "Repository Ingestion & Extraction"
-    },
-    {
-<<<<<<< HEAD
-      "relation": "Populates the Knowledge Base with raw symbols, hierarchies, and call graphs.",
-      "src_name": "Repository Ingestion & Extraction",
-      "dst_name": "Context Intelligence Layer"
-=======
+      "relation": "initiates code analysis in",
+      "src_name": "Orchestration Engine",
+      "dst_name": "Static Analysis Engine"
+    },
+    {
       "relation": "provides clustered architectural components to",
       "src_name": "Static Analysis Engine",
       "dst_name": "AI Processing Layer"
->>>>>>> a5571123
-    },
-    {
-      "relation": "Supplies structured project context to build specialized prompts for the LLMs.",
-      "src_name": "Context Intelligence Layer",
-      "dst_name": "Agent Orchestration & Prompting"
-    },
-    {
-      "relation": "Provides the programmatic interface (tools) that agents use to interactively explore the codebase.",
-      "src_name": "Analysis Tooling & Graph Utils",
-      "dst_name": "Agent Orchestration & Prompting"
-    },
-    {
-      "relation": "Manages the task distribution and iterative execution of specific architectural queries.",
-      "src_name": "Agent Orchestration & Prompting",
-      "dst_name": "Specialized AI Analyst Suite"
-    },
-    {
-      "relation": "Returns validated architectural insights and diagram data for final document generation.",
-      "src_name": "Specialized AI Analyst Suite",
-      "dst_name": "Workflow Controller & Reporter"
+    },
+    {
+      "relation": "sends interpreted architectural data to",
+      "src_name": "AI Processing Layer",
+      "dst_name": "Output Generation Engine"
+    },
+    {
+      "relation": "provides diagram data to",
+      "src_name": "Output Generation Engine",
+      "dst_name": "Diagram Generation Service"
+    },
+    {
+      "relation": "triggers the interpretation phase in",
+      "src_name": "Orchestration Engine",
+      "dst_name": "AI Processing Layer"
+    },
+    {
+      "relation": "commands output generation from",
+      "src_name": "Orchestration Engine",
+      "dst_name": "Output Generation Engine"
     }
   ]
 }