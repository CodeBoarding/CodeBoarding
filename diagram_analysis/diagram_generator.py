--- conflicted
+++ resolved
@@ -157,11 +157,9 @@
                 }
 
                 # Use tqdm for a progress bar
-                for future in tqdm(
-                        as_completed(future_to_component),
-                        total=len(future_to_component),
-                        desc=f"Level {level}",
-                ):
+                for future in tqdm(as_completed(future_to_component),
+                                   total=len(future_to_component),
+                                   desc=f"Level {level}"):
                     component = future_to_component[future]
                     try:
                         result_path, new_components = future.result()
@@ -170,39 +168,11 @@
                         if new_components:
                             next_level_components.extend(new_components)
                     except Exception as exc:
-                        logging.error(
-                            f"Component {component.name} generated an exception: {exc}"
-                        )
+                        logging.error(f"Component {component.name} generated an exception: {exc}")
 
             logger.info(f"Completed level {level}. Found {len(next_level_components)} components for next level")
             current_level_components = next_level_components
 
         logger.info(f"Analysis complete. Generated {len(files)} analysis files")
         print("Generated analysis files: %s", [os.path.abspath(file) for file in files])
-<<<<<<< HEAD
-        return files
-=======
-        return files
-
-    def generate_static_analysis(self):
-        results = StaticAnalysisResults()
-
-        scanner = ProjectScanner(self.repo_location)
-        programming_langs = scanner.scan()
-        clients = create_clients(programming_langs, self.repo_location)
-        for client in clients:
-            try:
-                logger.info(f"Starting static analysis for {client.language.language} in {self.repo_location}")
-                client.start()
-
-                analysis = client.build_static_analysis()
-
-                results.add_references(client.language.language, analysis.get('references', []))
-                results.add_cfg(client.language.language, analysis.get('call_graph', []))
-                results.add_class_hierarchy(client.language.language, analysis.get('class_hierarchies', []))
-                results.add_package_dependencies(client.language.language, analysis.get('package_relations', []))
-                results.add_source_files(client.language.language, analysis.get('source_files', []))
-            except Exception as e:
-                logger.error(f"Error during static analysis with {client.language.language}: {e}")
-        return results
->>>>>>> 075f6c89
+        return files