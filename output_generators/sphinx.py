--- conflicted
+++ resolved
@@ -98,10 +98,6 @@
             lines.append("")
 
             for reference in comp.referenced_source_code:
-<<<<<<< HEAD
-                print(reference.reference_file, root_dir)
-=======
->>>>>>> db0063cc
                 if not reference.reference_file:
                     continue
                 if not reference.reference_file.startswith(root_dir):
@@ -146,14 +142,4 @@
     if contains_json(sanitized_name, link_files):
         return f"{header_text}\n{header_underline}\n\n:ref:`Expand <{sanitized_name}>`"
     else:
-        return f"{header_text}\n{header_underline}"
-
-
-if __name__ == "__main__":
-    load_dotenv()
-    file = "/home/ivan/StartUp/CodeBoarding/analysis.json"
-    with open(file, 'r') as f:
-        example_insights = AnalysisInsights.model_validate_json(f.read())
-    rst_content = generate_rst_file("overview", insights=example_insights, project="aestetik",
-                                    repo_ref="www.github.com/CodeBoarding",
-                                    linked_files=[], temp_dir=Path("./"))+        return f"{header_text}\n{header_underline}"