--- conflicted
+++ resolved
@@ -32,29 +32,6 @@
     print("Step: Environment validation finished: success")
 
 
-<<<<<<< HEAD
-=======
-def install_requirements():
-    """Install Python requirements using uv pip."""
-    print("Step: Requirements installation started")
-
-    requirements_file = 'requirements.txt'
-
-    if not os.path.exists(requirements_file):
-        print("Step: Requirements installation finished: failure - No requirements file found")
-        sys.exit(1)
-
-    try:
-        subprocess.run([
-            'uv', 'pip', 'install', '-r', requirements_file
-        ], check=True, capture_output=True, text=True)
-        print("Step: Requirements installation finished: success")
-    except subprocess.CalledProcessError as e:
-        print(f"Step: Requirements installation finished: failure - {e}")
-        sys.exit(1)
-
-
->>>>>>> 4fe42fa3
 def check_npm():
     """Check if npm is installed on the system."""
     print("Step: npm check started")
@@ -66,14 +43,8 @@
             result = subprocess.run(['npm', '--version'], capture_output=True, text=True, check=True)
             print(f"Step: npm check finished: success (version {result.stdout.strip()})")
             return True
-<<<<<<< HEAD
         except Exception:
             print("Step: npm check finished: failure - npm command failed. Skipping TypeScript Language Server installation.")
-=======
-        except:
-            print(
-                "Step: npm check finished: failure - npm command failed. Skipping TypeScript Language Server installation.")
->>>>>>> 4fe42fa3
             return False
     else:
         print("Step: npm check finished: failure - npm not found")
