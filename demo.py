import logging
import os
from pathlib import Path

from dotenv import load_dotenv
from git import Repo
from tqdm import tqdm

from agents.agent_responses import AnalysisInsights
from diagram_analysis import DiagramGenerator
from logging_config import setup_logging
from output_generators.markdown import generate_markdown_file
from repo_utils import store_token, clone_repository, upload_onboarding_materials, get_branch
from utils import create_temp_repo_folder, caching_enabled


def onboarding_materials_exist(project_name: str, source_dir: str):
    repo = Repo(source_dir)
    origin = repo.remote(name='origin')
    origin.pull()

    onboarding_repo_path = os.path.join(source_dir, project_name)
    return os.path.isdir(onboarding_repo_path) and len(os.listdir(onboarding_repo_path))


def generate_docs(repo_name: str, temp_repo_folder: Path, repo_url: str = None):
    # Create directories if they don't exist
    repos_dir = Path(os.getenv("REPO_ROOT"))
    ROOT_RESULT = os.getenv("ROOT_RESULT")  # Default path if not set

    repos_dir.mkdir(parents=True, exist_ok=True)

    repo_path = repos_dir / repo_name
    if caching_enabled() and onboarding_materials_exist(repo_name, ROOT_RESULT):
        logging.info(f"Cache hit for '{repo_name}', skipping documentation generation.")
        return

    generator = DiagramGenerator(repo_location=repo_path, temp_folder=temp_repo_folder, repo_name=repo_name,
                                 output_dir=temp_repo_folder, depth_level=int(os.getenv("DIAGRAM_DEPTH_LEVEL", "2")))
    analysis_files = generator.generate_analysis()

    for file in analysis_files:
        with open(file, 'r') as f:
            analysis = AnalysisInsights.model_validate_json(f.read())
            logging.info(f"Generated analysis file: {file}")
            fname = Path(file).name.split(".json")[0]
            if fname.endswith("analysis"):
                fname = "on_boarding"
            target_branch = get_branch(repo_path)
            generate_markdown_file(fname, analysis, repo_name,
                                   repo_ref=f"{repo_url}/blob/{target_branch}/{temp_repo_folder}",
                                   linked_files=analysis_files,
                                   temp_dir=temp_repo_folder, demo=True)


def generate_docs_remote(repo_url: str, temp_repo_folder: Path, local_dev=False) -> str:
    """
    Clone a git repo to target_dir/<repo-name>.
    Returns the Path to the cloned repository.
    """
    if not local_dev:
        store_token()
    repo_name = clone_repository(repo_url, Path(os.getenv("REPO_ROOT")))
    generate_docs(repo_name, temp_repo_folder, repo_url)
    ROOT_RESULT = os.getenv("ROOT_RESULT")  # Default path if not set
    if os.path.exists(ROOT_RESULT):
        upload_onboarding_materials(repo_name, temp_repo_folder, ROOT_RESULT)
    else:
        logging.warning(
            f"ROOT_RESULT directory '{ROOT_RESULT}' does not exist. Skipping upload of onboarding materials.")
    return repo_name


if __name__ == "__main__":
    load_dotenv()
    setup_logging()
    logging.info("Starting up…")
    # Load the repos.csv:

    # companies = set()
    # with open("/home/ivan/StartUp/CodeBoarding/enhanced_python_repositories_with_languages.csv", "r") as f:
    #     csv_reader = csv.reader(f)
    #     rows = list(csv_reader)  # Read all rows into a list
    #
    #     # Skip the header
    # data_rows = rows[1:]
    # repos = [(row[2], row[0], row[3]) for row in data_rows]
    # Extract the second column (repo URLs)
<<<<<<< HEAD
    repos = ["https://github.com/lastmile-ai/mcp-agent"]
=======
    repos = ["https://github.com/pinterest/pinterest-python-sdk",
             "https://github.com/lastmile-ai/mcp-agent"]
>>>>>>> 1f727e25
    for repo in tqdm(repos, desc="Generating docs for repos"):
        temp_repo_folder = create_temp_repo_folder()
        # if company in companies:
        #     continue
        # if "python" not in langs.lower():
        #     continue
        # try:
        generate_docs_remote(repo, temp_repo_folder, local_dev=True)
        # companies.add(company)
        # except Exception as e:
        #     logging.error(f"Failed to generate docs for {repo}: {e}")
        # finally:
        #     remove_temp_repo_folder(temp_repo_folder)<|MERGE_RESOLUTION|>--- conflicted
+++ resolved
@@ -86,12 +86,8 @@
     # data_rows = rows[1:]
     # repos = [(row[2], row[0], row[3]) for row in data_rows]
     # Extract the second column (repo URLs)
-<<<<<<< HEAD
-    repos = ["https://github.com/lastmile-ai/mcp-agent"]
-=======
     repos = ["https://github.com/pinterest/pinterest-python-sdk",
              "https://github.com/lastmile-ai/mcp-agent"]
->>>>>>> 1f727e25
     for repo in tqdm(repos, desc="Generating docs for repos"):
         temp_repo_folder = create_temp_repo_folder()
         # if company in companies:
