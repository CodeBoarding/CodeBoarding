--- conflicted
+++ resolved
@@ -115,11 +115,7 @@
     lines.append("```")
 
     lines.append(
-<<<<<<< HEAD
         "[![CodeBoarding](https://img.shields.io/badge/Generated%20by-CodeBoarding-9cf?style=flat-square)](https://github.com/CodeBoarding/GeneratedOnBoardings)[![Demo](https://img.shields.io/badge/Try%20our-Demo-blue?style=flat-square)](https://www.codeboarding.org/demo)[![Contact](https://img.shields.io/badge/Contact%20us%20-%20contact@codeboarding.org-lightgrey?style=flat-square)](mailto:contact@codeboarding.org)")
-=======
-        "[![CodeBoarding](https://img.shields.io/badge/Generated%20by-CodeBoarding-9cf?style=flat-square)](https://github.com/CodeBoarding/GeneratedOnBoardings)[![Demo](https://img.shields.io/badge/Try%20our-Demo-blue?style=flat-square)](https://www.codeboarding.org/demo)[![Contact](https://img.shields.io/badge/Contact%20us%20-%20codeboarding@gmail.com-lightgrey?style=flat-square)](mailto:codeboarding@gmail.com)")
->>>>>>> a544529f
 
     detail_lines = ["\n## Component Details\n", f"{insights.description}\n"]
 
@@ -152,21 +148,15 @@
             detail_lines.append(f"\n\n**Related Classes/Methods**: _None_")
         detail_lines.append("")  # blank line between components
 
-<<<<<<< HEAD
     detail_lines.append(
         "\n\n### [FAQ](https://github.com/CodeBoarding/GeneratedOnBoardings/tree/main?tab=readme-ov-file#faq)")
-=======
->>>>>>> a544529f
     return "\n".join(lines + detail_lines)
 
 
 if __name__ == "__main__":
-    # Example 
+    # Example
     from dotenv import load_dotenv
-<<<<<<< HEAD
 
-=======
->>>>>>> a544529f
     load_dotenv()
     dirs = os.listdir('./temp')
     for subd in dirs:
@@ -186,12 +176,8 @@
                     repo_url = input("Enter the repository URL (or leave empty for no links): ").strip()
                 if not repo_url:
                     continue
-<<<<<<< HEAD
                 markdown_response = generate_mermaid(analysis, project_name,
                                                      link_files=("analysis.json" in json_file.name), repo_url=repo_url)
-=======
-                markdown_response = generate_mermaid(analysis, project_name, link_files=("analysis.json" in json_file.name), repo_url=repo_url)
->>>>>>> a544529f
                 fname = json_file.name.split(".json")[0]
                 fname = "on_boarding" if fname.endswith("analysis") else fname
                 with open(f"{subd_path}/{fname}.md", "w") as f:
