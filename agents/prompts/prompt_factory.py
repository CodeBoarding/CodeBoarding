--- conflicted
+++ resolved
@@ -43,36 +43,21 @@
                     return GeminiFlashBidirectionalPromptFactory()
                 else:
                     return GeminiFlashUnidirectionalPromptFactory()
-            case LLMType.CLAUDE: #Adding Claude support
+            case LLMType.CLAUDE | LLMType.CLAUDE_SONNET:
                 if self.prompt_type == PromptType.BIDIRECTIONAL:
                     from .claude_prompts_bidirectional import ClaudeBidirectionalPromptFactory
                     return ClaudeBidirectionalPromptFactory()
                 else:
                     from .claude_prompts_unidirectional import ClaudeUnidirectionalPromptFactory
                     return ClaudeUnidirectionalPromptFactory()
+            case LLMType.GPT4:
+                if self.prompt_type == PromptType.BIDIRECTIONAL:
+                    return GPTBidirectionalPromptFactory()
+                else:
+                    return GPTUnidirectionalPromptFactory()
             case _:
                 # Default fallback
                 return GeminiFlashBidirectionalPromptFactory()
-<<<<<<< HEAD
-=======
-            else:
-                return GeminiFlashUnidirectionalPromptFactory()
-        elif self.llm_type == LLMType.CLAUDE or self.llm_type == LLMType.CLAUDE_SONNET:
-            if self.prompt_type == PromptType.BIDIRECTIONAL:
-                from .claude_prompts_bidirectional import ClaudeBidirectionalPromptFactory
-                return ClaudeBidirectionalPromptFactory()
-            else:
-                from .claude_prompts_unidirectional import ClaudeUnidirectionalPromptFactory
-                return ClaudeUnidirectionalPromptFactory()
-        elif self.llm_type == LLMType.GPT4:
-            if self.prompt_type == PromptType.BIDIRECTIONAL:
-                return GPTBidirectionalPromptFactory()
-            else:
-                return GPTUnidirectionalPromptFactory()
-        else:
-            # Default fallback
-            return GeminiFlashBidirectionalPromptFactory()
->>>>>>> a5a2be35
     
     def get_prompt(self, prompt_name: str) -> str:
         """Get a specific prompt by name."""
