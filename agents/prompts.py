--- conflicted
+++ resolved
@@ -22,12 +22,7 @@
 4. Identify abstract components (max 20) with names, descriptions, and relevant source files
 5. Define component relationships and interactions. There should not be more thane 2 relationships between any two components.
 
-<<<<<<< HEAD
 Please keep as simple as possible as this is the highest level of abstraction (logging and error handling are not needed here).
-
-=======
->>>>>>> 69a28cc3
-Please explain why you chose these components and why they are fundamental.
 """
 
 SOURCE_MESSAGE = """Validate and enhance component analysis using source code.
@@ -40,12 +35,7 @@
 2. Refine components to maximum 10 based on source code insights
 3. Define each component: name, documents, relationships, roles, and neighbor interactions
 
-<<<<<<< HEAD
 Please keep as simple as possible as this is the highest level of abstraction (logging and error handling are not needed here).
-
-=======
->>>>>>> 69a28cc3
-Please explain why you chose these components and why they are fundamental.
 """
 
 CONCLUSIVE_ANALYSIS_MESSAGE = """Final architecture analysis for `{project_name}`.
@@ -61,12 +51,7 @@
 2. Confirm component responsibilities and communication patterns from source analysis
 3. Produce final components (max 10 optimally 5) with names, descriptions, source files, and relationships (No more than 2 relationships between any two components)
 
-<<<<<<< HEAD
 Please keep as simple as possible as this is the highest level of abstraction (logging and error handling are not needed here).
-
-=======
->>>>>>> 69a28cc3
-Please explain why you chose these components and why they are fundamental.
 """
 
 FEEDBACK_MESSAGE = """You are a software architect, and the leading expert on the project has given you the following feedback:
