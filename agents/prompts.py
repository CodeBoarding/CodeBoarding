--- conflicted
+++ resolved
@@ -21,11 +21,7 @@
 Here is the Control Flow Graph (CFG) for the project `{project_name}`.
 {cfg_str}
 
-<<<<<<< HEAD
-The control flow graph is in json format like:
-=======
 The control flow graph is in json fromat like:
->>>>>>> a544529f
     "from_method_call": ["invoked_method_1", "invoked_method_2"]
 
 We want to reduce the Control Flow Graph to good abstractions, each abstraction should group together subgroups of modules, classes and functions that are related to each other.
