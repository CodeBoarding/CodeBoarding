import logging
import os.path
from typing import Any
from pathlib import Path

from langchain_core.prompts import PromptTemplate

from agents.agent import CodeBoardingAgent
from agents.agent_responses import (
    LLMBaseModel,
    AnalysisInsights,
    CFGAnalysisInsights,
    LLMBaseModel,
    ValidationInsights,
    MetaAnalysisInsights,
    ComponentFiles,
    Component,
)
from agents.prompts import (
    get_cfg_message,
    get_source_message,
    get_system_message,
    get_conclusive_analysis_message,
    get_feedback_message,
    get_classification_message,
)
from monitoring import trace
from static_analyzer.analysis_result import StaticAnalysisResults

logger = logging.getLogger(__name__)


class AbstractionAgent(CodeBoardingAgent):
    def __init__(
        self,
        repo_dir: Path,
        static_analysis: StaticAnalysisResults,
        project_name: str,
        meta_context: MetaAnalysisInsights,
    ):
        super().__init__(repo_dir, static_analysis, get_system_message())

        self.project_name = project_name
        self.meta_context = meta_context
<<<<<<< HEAD
        self.context: dict[str, LLMBaseModel] = {"structure_insight": []}
=======

        self.context: dict[str, LLMBaseModel] = {}
>>>>>>> d8480528

        self.prompts = {
            "cfg": PromptTemplate(
                template=get_cfg_message(), input_variables=["project_name", "cfg_str", "meta_context", "project_type"]
            ),
            "source": PromptTemplate(
                template=get_source_message(), input_variables=["insight_so_far", "meta_context", "project_type"]
            ),
            "final_analysis": PromptTemplate(
                template=get_conclusive_analysis_message(),
                input_variables=["project_name", "cfg_insight", "source_insight", "meta_context", "project_type"],
            ),
            "classification": PromptTemplate(
                template=get_classification_message(), input_variables=["project_name", "components", "files"]
            ),
            "feedback": PromptTemplate(template=get_feedback_message(), input_variables=["analysis", "feedback"]),
        }

    @trace
    def step_cfg(self):
        logger.info(f"[AbstractionAgent] Analyzing CFG for project: {self.project_name}")
        meta_context_str = self.meta_context.llm_str() if self.meta_context else "No project context available."
        project_type = self.meta_context.project_type if self.meta_context else "unknown"

        programming_langs = self.static_analysis.get_languages()
        community_strs = ""
        if len(programming_langs) > 1:
            community_strs += f"This project contains multiple programming languages: {', '.join(programming_langs)}.\n"
        elif len(programming_langs) == 0:
            logger.warning(f"[AbstractionAgent] No programming languages detected for project: {self.project_name}")
            community_strs += "No programming languages detected.\n"
        for pl in programming_langs:
            community_strs += self.static_analysis.get_cfg(pl).to_cluster_string()

        prompt = self.prompts["cfg"].format(
            project_name=self.project_name,
            cfg_str=community_strs,
            meta_context=meta_context_str,
            project_type=project_type,
        )
        parsed_response = self._parse_invoke(prompt, CFGAnalysisInsights)
        self.context["cfg_insight"] = parsed_response
        return parsed_response

    @trace
    def step_source(self):
        logger.info(f"[AbstractionAgent] Analyzing Source for project: {self.project_name}")
        insight_str = ""
        for insight_type, analysis_insight in self.context.items():
            insight_str += f"## {insight_type.capitalize()} Insight\n"
<<<<<<< HEAD
            if isinstance(analysis_insight, list):
                insight_str += "\n".join([f"- {insight.llm_str()}" for insight in analysis_insight]) + "\n\n"
            elif isinstance(analysis_insight, AnalysisInsights):
                insight_str += analysis_insight.llm_str() + "\n\n"
            elif isinstance(analysis_insight, CFGAnalysisInsights):
                insight_str += analysis_insight.llm_str() + "\n\n"
            else:
                raise TypeError(
                    f"Expected analysis_insight to be either list, AnalysisInsights or CFGAnalysisInsights, "
                    f"but got {type(analysis_insight).__name__} for insight_type '{insight_type}'"
                )
=======
            insight_str += analysis_insight.llm_str() + "\n\n"
>>>>>>> d8480528

        meta_context_str = self.meta_context.llm_str() if self.meta_context else "No project context available."
        project_type = self.meta_context.project_type if self.meta_context else "unknown"

        prompt = self.prompts["source"].format(
            insight_so_far=insight_str, meta_context=meta_context_str, project_type=project_type
        )
        parsed_response = self._parse_invoke(prompt, AnalysisInsights)
        self.context["source"] = parsed_response
        return parsed_response

    @trace
    def generate_analysis(self):
        logger.info(f"[AbstractionAgent] Generating final analysis for project: {self.project_name}")
        meta_context_str = self.meta_context.llm_str() if self.meta_context else "No project context available."
        project_type = self.meta_context.project_type if self.meta_context else "unknown"

        cfg_insight = self.context.get("cfg_insight")
        cfg_insight_str = (
            cfg_insight.llm_str() if isinstance(cfg_insight, AnalysisInsights) else "No CFG insight available."
        )
        source_insight = self.context.get("source")
        source_insight_str = (
            source_insight.llm_str() if isinstance(source_insight, AnalysisInsights) else "No source insight available."
        )

        prompt = self.prompts["final_analysis"].format(
            project_name=self.project_name,
            cfg_insight=cfg_insight_str,
            source_insight=source_insight_str,
            meta_context=meta_context_str,
            project_type=project_type,
        )
        return self._parse_invoke(prompt, AnalysisInsights)

    @trace
    def apply_feedback(self, analysis: AnalysisInsights, feedback: ValidationInsights):
        """
        Apply feedback to the analysis and return the updated analysis.
        This method should modify the analysis based on the feedback provided.
        """
        logger.info(f"[AbstractionAgent] Applying feedback to analysis for project: {self.project_name}")
        prompt = self.prompts["feedback"].format(analysis=analysis.llm_str(), feedback=feedback.llm_str())
        analysis = self._parse_invoke(prompt, AnalysisInsights)
        return self.fix_source_code_reference_lines(analysis)

    @trace
    def classify_files(self, analysis: AnalysisInsights):
        """
        Classify files into components based on the analysis. It will modify directly the analysis object.
        This method assigns files to components based on their relevance.
        It returns a list of ComponentFiles indicating which files belong to which components.
        It also adds an "Unclassified" component for files that do not fit into any other component.
        """
        logger.info(f"[AbstractionAgent] Classifying files for project: {self.project_name}")
        all_files = self.static_analysis.get_all_source_files()
        analysis.components.append(
            Component(
                name="Unclassified",
                description="Component for all unclassified files and utility functions (Utility functions/External Libraries/Dependencies)",
                referenced_source_code=[],
            )
        )
        component_str = "\n".join([component.llm_str() for component in analysis.components])

        for comp in analysis.components:
            comp.assigned_files = []

        files = []
        for i in range(0, len(all_files), 100):
            file_block = [str(f) for f in all_files[i : i + 100]]
            prompt = self.prompts["classification"].format(
                project_name=self.project_name, components=component_str, files="\n".join(file_block)
            )
            classification = self._parse_invoke(prompt, ComponentFiles)
            files.extend(classification.file_paths)
        for file in files:
            component_match: Component | None = next(
                (c for c in analysis.components if c.name == file.component_name), None
            )
            if component_match is None:
                logger.warning(f"[AbstractionAgent] File {file.component_name} not found in analysis")
                continue
            component_match.assigned_files.append(file.file_path)

        for comp in analysis.components:
            files = []
            for file in comp.assigned_files:
                if os.path.exists(file):
                    # relative path from the repo root
                    rel_file = os.path.relpath(file, self.repo_dir)
                    files.append(rel_file)
                else:
                    files.append(file)
            comp.assigned_files = files

    def run(self):
        self.step_cfg()
        self.step_source()
        analysis = self.generate_analysis()
        analysis = self.fix_source_code_reference_lines(analysis)
        return analysis<|MERGE_RESOLUTION|>--- conflicted
+++ resolved
@@ -42,12 +42,8 @@
 
         self.project_name = project_name
         self.meta_context = meta_context
-<<<<<<< HEAD
-        self.context: dict[str, LLMBaseModel] = {"structure_insight": []}
-=======
 
         self.context: dict[str, LLMBaseModel] = {}
->>>>>>> d8480528
 
         self.prompts = {
             "cfg": PromptTemplate(
@@ -98,21 +94,7 @@
         insight_str = ""
         for insight_type, analysis_insight in self.context.items():
             insight_str += f"## {insight_type.capitalize()} Insight\n"
-<<<<<<< HEAD
-            if isinstance(analysis_insight, list):
-                insight_str += "\n".join([f"- {insight.llm_str()}" for insight in analysis_insight]) + "\n\n"
-            elif isinstance(analysis_insight, AnalysisInsights):
-                insight_str += analysis_insight.llm_str() + "\n\n"
-            elif isinstance(analysis_insight, CFGAnalysisInsights):
-                insight_str += analysis_insight.llm_str() + "\n\n"
-            else:
-                raise TypeError(
-                    f"Expected analysis_insight to be either list, AnalysisInsights or CFGAnalysisInsights, "
-                    f"but got {type(analysis_insight).__name__} for insight_type '{insight_type}'"
-                )
-=======
             insight_str += analysis_insight.llm_str() + "\n\n"
->>>>>>> d8480528
 
         meta_context_str = self.meta_context.llm_str() if self.meta_context else "No project context available."
         project_type = self.meta_context.project_type if self.meta_context else "unknown"
